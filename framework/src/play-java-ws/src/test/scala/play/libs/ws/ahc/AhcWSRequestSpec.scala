--- conflicted
+++ resolved
@@ -5,7 +5,6 @@
 
 import org.specs2.mock.Mockito
 import org.specs2.mutable._
-import play.libs.ws.{ WSRequestExecutor, WSRequestFilter }
 import play.libs.oauth.OAuth
 
 class AhcWSRequestSpec extends Specification with Mockito {
@@ -26,7 +25,6 @@
       actual must beEqualTo("foo.com")
     }
 
-<<<<<<< HEAD
     "Have form body on POST of content type text/plain" in {
       val client = mock[AhcWSClient]
       val formEncoding = java.net.URLEncoder.encode("param1=value1", "UTF-8")
@@ -85,10 +83,7 @@
       headers.get("Content-Length") must beNull // no content length!
     }
 
-    "should support setting a request timeout" in {
-=======
     "support setting a request timeout" in {
->>>>>>> 21dbd884
       requestWithTimeout(1000) must beEqualTo(1000)
     }
 
@@ -104,10 +99,6 @@
       requestWithTimeout(Int.MaxValue.toLong + 1) must throwA[IllegalArgumentException]
     }
 
-<<<<<<< HEAD
-    "Only send first content type header" in {
-      import scala.collection.JavaConverters._
-=======
     "set a query string appropriately" in {
       val queryParams = requestWithQueryString("q=playframework&src=typd")
       queryParams.size must beEqualTo(2)
@@ -140,7 +131,6 @@
     }
 
     "only send first content type header and add charset=utf-8 to the Content-Type header if it's manually adding but lacking charset" in {
->>>>>>> 21dbd884
       val client = mock[AhcWSClient]
       val request = new AhcWSRequest(client, "http://example.com", /*materializer*/ null)
       request.setBody("HELLO WORLD")
